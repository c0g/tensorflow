# TensorFlow external dependencies that can be loaded in WORKSPACE files.

# If TensorFlow is linked as a submodule, path_prefix is TensorFlow's directory
# within the workspace (e.g. "tensorflow/"), and tf_repo_name is the name of the
# local_repository rule (e.g. "@tf").
def tf_workspace(path_prefix = "", tf_repo_name = ""):
  native.new_http_archive(
    name = "eigen_archive",
<<<<<<< HEAD
    url = "https://bitbucket.org/eigen/eigen/get/bbffe8ed5f26.tar.gz",
    sha256 = "5a9e2b6eb683d3665298d65b323dbb891b114f7d7654f2681342aa8794a2edc6",
=======
    url = "https://bitbucket.org/eigen/eigen/get/b4fa9622b809.tar.gz",
    sha256 = "2862840c2de9c0473a4ef20f8678949ae89ab25965352ee53329e63ba46cec62",
>>>>>>> c87a7ca3
    build_file = path_prefix + "eigen.BUILD",
  )

  native.git_repository(
    name = "re2",
    remote = "https://github.com/google/re2.git",
    commit = "791beff",
  )

  native.git_repository(
    name = "gemmlowp",
    remote = "https://github.com/google/gemmlowp.git",
    commit = "96d3acab46fbb03855ca22c2ee2bb9831ac8c83c",
  )

  native.new_http_archive(
    name = "farmhash_archive",
    url = "https://github.com/google/farmhash/archive/34c13ddfab0e35422f4c3979f360635a8c050260.zip",
    sha256 = "e3d37a59101f38fd58fb799ed404d630f0eee18bfc2a2433910977cc8fea9c28",
    build_file = path_prefix + "farmhash.BUILD",
  )

  native.bind(
    name = "farmhash",
    actual = "@farmhash//:farmhash",
  )

  native.git_repository(
    name = "highwayhash",
    remote = "https://github.com/google/highwayhash.git",
    commit = "be5edafc2e1a455768e260ccd68ae7317b6690ee",
    init_submodules = True,
  )

  native.new_http_archive(
    name = "jpeg_archive",
    url = "http://www.ijg.org/files/jpegsrc.v9a.tar.gz",
    sha256 = "3a753ea48d917945dd54a2d97de388aa06ca2eb1066cbfdc6652036349fe05a7",
    build_file = path_prefix + "jpeg.BUILD",
  )

  native.new_http_archive(
    name = "png_archive",
    url = "https://github.com/glennrp/libpng/archive/v1.2.53.zip",
    sha256 = "c35bcc6387495ee6e757507a68ba036d38ad05b415c2553b3debe2a57647a692",
    build_file = path_prefix + "png.BUILD",
  )

  native.new_http_archive(
    name = "six_archive",
    url = "https://pypi.python.org/packages/source/s/six/six-1.10.0.tar.gz#md5=34eed507548117b2ab523ab14b2f8b55",
    sha256 = "105f8d68616f8248e24bf0e9372ef04d3cc10104f1980f54d57b2ce73a5ad56a",
    build_file = path_prefix + "six.BUILD",
  )

  native.bind(
    name = "six",
    actual = "@six_archive//:six",
  )

  native.git_repository(
    name = "protobuf",
    remote = "https://github.com/google/protobuf",
    commit = "ed87c1fe2c6e1633cadb62cf54b2723b2b25c280",
  )

  native.new_http_archive(
    name = "gmock_archive",
    url = "https://archive.openswitch.net/gmock-1.7.0.zip",
    sha256 = "26fcbb5925b74ad5fc8c26b0495dfc96353f4d553492eb97e85a8a6d2f43095b",
    build_file = path_prefix + "gmock.BUILD",
  )

  native.bind(
    name = "gtest",
    actual = "@gmock_archive//:gtest",
  )

  native.bind(
    name = "gtest_main",
    actual = "@gmock_archive//:gtest_main",
  )

  native.bind(
      name = "python_headers",
      actual = tf_repo_name + "//util/python:python_headers",
  )

  # grpc expects //external:protobuf_clib and //external:protobuf_compiler
  # to point to the protobuf's compiler library.
  native.bind(
    name = "protobuf_clib",
    actual = "@protobuf//:protoc_lib",
  )

  native.bind(
    name = "protobuf_compiler",
    actual = "@protobuf//:protoc_lib",
  )

  native.new_git_repository(
    name = "grpc",
    commit = "39650266",
    init_submodules = True,
    remote = "https://github.com/grpc/grpc.git",
    build_file = path_prefix + "grpc.BUILD",
  )

  # protobuf expects //external:grpc_cpp_plugin to point to grpc's
  # C++ plugin code generator.
  native.bind(
    name = "grpc_cpp_plugin",
    actual = "@grpc//:grpc_cpp_plugin",
  )

  native.bind(
    name = "grpc_lib",
    actual = "@grpc//:grpc++_unsecure",
  )

  native.new_git_repository(
    name = "jsoncpp_git",
    remote = "https://github.com/open-source-parsers/jsoncpp.git",
    commit = "11086dd6a7eba04289944367ca82cea71299ed70",
    build_file = path_prefix + "jsoncpp.BUILD",
  )

  native.bind(
    name = "jsoncpp",
    actual = "@jsoncpp_git//:jsoncpp",
  )

  native.git_repository(
      name = "boringssl_git",
      remote = "https://github.com/google/boringssl.git",
      commit = "bbcaa15b0647816b9a1a9b9e0d209cd6712f0105",  # 2016-07-11
  )

  native.new_git_repository(
    name = "nanopb_git",
    commit = "1251fa1",
    remote = "https://github.com/nanopb/nanopb.git",
    build_file = path_prefix + "nanopb.BUILD",
  )

  native.bind(
    name = "nanopb",
    actual = "@nanopb_git//:nanopb",
  )

  native.new_http_archive(
    name = "avro_archive",
    url = "http://www-us.apache.org/dist/avro/avro-1.8.0/cpp/avro-cpp-1.8.0.tar.gz",
    sha256 = "ec6e2ec957e95ca07f70cc25f02f5c416f47cb27bd987a6ec770dcbe72527368",
    build_file = path_prefix + "avro.BUILD",
  )

  native.new_http_archive(
    name = "boost_archive",
    url = "http://pilotfiber.dl.sourceforge.net/project/boost/boost/1.61.0/boost_1_61_0.tar.gz",
    sha256 = "a77c7cc660ec02704c6884fbb20c552d52d60a18f26573c9cee0788bf00ed7e6",
    build_file = path_prefix + "boost.BUILD",
  )

  native.new_http_archive(
    name = "bzip2_archive",
    url = "http://www.bzip.org/1.0.6/bzip2-1.0.6.tar.gz",
    sha256 = "a2848f34fcd5d6cf47def00461fcb528a0484d8edef8208d6d2e2909dc61d9cd",
    build_file = path_prefix + "bzip2.BUILD",
  )

  native.new_http_archive(
    name = "zlib_archive",
    url = "http://zlib.net/zlib-1.2.8.tar.gz",
    sha256 = "36658cb768a54c1d4dec43c3116c27ed893e88b02ecfcb44f2166f9c0b7f2a0d",
    build_file = path_prefix + "zlib.BUILD",
  )<|MERGE_RESOLUTION|>--- conflicted
+++ resolved
@@ -6,13 +6,8 @@
 def tf_workspace(path_prefix = "", tf_repo_name = ""):
   native.new_http_archive(
     name = "eigen_archive",
-<<<<<<< HEAD
-    url = "https://bitbucket.org/eigen/eigen/get/bbffe8ed5f26.tar.gz",
-    sha256 = "5a9e2b6eb683d3665298d65b323dbb891b114f7d7654f2681342aa8794a2edc6",
-=======
     url = "https://bitbucket.org/eigen/eigen/get/b4fa9622b809.tar.gz",
     sha256 = "2862840c2de9c0473a4ef20f8678949ae89ab25965352ee53329e63ba46cec62",
->>>>>>> c87a7ca3
     build_file = path_prefix + "eigen.BUILD",
   )
 
